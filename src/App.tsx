--- conflicted
+++ resolved
@@ -7,13 +7,12 @@
 import { beginRun, endRun, log, exportRunLog } from './core/replay';
 import { initWorld, updateWorld } from './state/world';
 import { applyUpgrade } from './systems/draft';
-<<<<<<< HEAD
+
 import { initInput, cleanupInput } from './core/input';
 import { initAudio } from './core/audio';
 import { renderParticles } from './systems/particles';
 import { applyScreenShake, restoreScreenShake } from './core/screenshake';
-=======
->>>>>>> d2809806
+
 import type { WorldState, Upgrade } from './types';
 
 const INITIAL_SEED = 42;
@@ -334,7 +333,7 @@
           </div>
         </div>
       )}
-<<<<<<< HEAD
+
 
       {/* Game Over Screen */}
       {worldState?.gameState === 'game_over' && (
@@ -457,8 +456,7 @@
           </div>
         </div>
       )}
-=======
->>>>>>> d2809806
+
     </div>
   );
 }
@@ -579,7 +577,7 @@
     ctx.stroke();
   }
 
-<<<<<<< HEAD
+
   // Draw particles
   renderParticles(ctx, state.particles);
 
@@ -587,9 +585,7 @@
   restoreScreenShake(ctx);
 
   // Debug text (not affected by shake)
-=======
-  // Debug text
->>>>>>> d2809806
+
   const minute = Math.floor(state.time / 60);
   ctx.fillStyle = '#0f0';
   ctx.font = '14px monospace';
