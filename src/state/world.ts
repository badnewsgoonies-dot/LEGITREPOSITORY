/**
 * World state initialization and update logic
 */

import { mkRng } from '../core/rng';
import { STEP_SEC } from '../core/loop';
import { makePool } from '../util/pool';
import { createProjectileFactory, stepProjectiles } from '../systems/projectiles';
import { stepWeapons, createWeapon } from '../systems/weapons';
import { stepSpawns, getMinute } from '../systems/spawn';
import { stepCollision } from '../systems/collision';
import { stepXP, spawnXPFromKills, calculateXPForLevel } from '../systems/xp';
import { createUpgradePool, createDraft } from '../systems/draft';
import { applyPlayerRegen, updateWeaponStats } from '../systems/stats';
<<<<<<< HEAD
import { stepPlayer, getPlayerFacingDirection } from '../systems/player';
import { getInput } from '../core/input';
import { stepEnemyAI, stepEnemyProjectiles } from '../systems/enemy-ai';
import { initParticles, stepParticles } from '../systems/particles';
import { initScreenShake, updateScreenShake, addTrauma } from '../core/screenshake';
=======
>>>>>>> d2809806
import type { WorldState } from '../types';

/**
 * Initialize a new world state with the given seed.
 * @param seed - RNG seed for determinism
 * @param includeDefaultWeapon - Whether to add a default weapon (default: true)
 * @returns Initial world state
 */
export function initWorld(seed: number, includeDefaultWeapon = true): WorldState {
  const projectilesPool = makePool(createProjectileFactory(), 512);
  const particlesPool = initParticles(256);

  return {
    seed,
    time: 0,
    dt: STEP_SEC,
    frameCount: 0,
    rng: mkRng(seed),
    isPaused: false,
    gameState: 'playing',
    stats: {
      enemiesKilled: 0,
      damageDealt: 0,
      damageTaken: 0,
      xpCollected: 0,
      timeSurvived: 0,
    },
    weapons: includeDefaultWeapon
      ? [
          createWeapon('default', {
            type: 'starter',
            damage: 10,
            cooldown: 0.5,
            projectileSpeed: 300,
            projectileCount: 1,
            spreadAngle: 0,
            ttl: 2.0,
          }),
        ]
      : [],
    projectiles: [],
    projectilesPool,
    enemyProjectiles: [],
    enemies: [],
    spawnAccumulator: 0,
    player: {
      pos: { x: 400, y: 300 }, // Center of 800x600 canvas
      hp: 100,
      maxHp: 100,
      iframes: 0,
      iframeDuration: 1.0, // 1 second of invincibility after hit
      radius: 12, // Player collision radius
      xp: 0,
      level: 1,
      xpToNext: calculateXPForLevel(1),
    },
    damageEvents: [],
    xpGems: [],
    upgrades: [],
    upgradePool: createUpgradePool(),
    draftChoice: null,
<<<<<<< HEAD
    particles: [],
    particlesPool,
    screenShake: initScreenShake(),
=======
>>>>>>> d2809806
  };
}

/**
 * Core update function - advances world by one fixed timestep.
 * This is where all game logic will eventually go.
 *
 * @param state - Current world state
 * @returns Updated world state
 */
export function updateWorld(state: WorldState): WorldState {
  let currentRng = state.rng;

  // Apply player regeneration
  applyPlayerRegen(state);

  // Update weapon stats based on upgrades
  updateWeaponStats(state);

<<<<<<< HEAD
  // Update player movement (WASD controls)
  const input = getInput();
  stepPlayer(state.player, input, state.upgrades, state.dt);

  // Get player facing direction (toward nearest enemy)
=======
  // Player position and direction for demo
>>>>>>> d2809806
  const playerPos = state.player.pos;
  const targetDir = getPlayerFacingDirection(state.player, state.enemies);

  // Update weapons and spawn projectiles
  const { newProjectiles, rng: weaponsRng } = stepWeapons(
    state.dt,
    state.weapons,
    currentRng,
    state.projectilesPool,
    playerPos,
    targetDir
  );
  currentRng = weaponsRng;

  // Add new projectiles to active list
  state.projectiles.push(...newProjectiles);

  // Update existing projectiles
  stepProjectiles(state.dt, state.projectiles, state.projectilesPool);

  // Spawn enemies based on wave progression
  const minute = getMinute(state.time);
  const {
    newEnemies,
    newAccumulator,
    rng: spawnRng,
  } = stepSpawns(state.dt, state.spawnAccumulator, currentRng, minute, playerPos);
  currentRng = spawnRng;

  // Add new enemies to active list
  state.enemies.push(...newEnemies);

<<<<<<< HEAD
  // Add trauma for boss spawns
  const bossSpawned = newEnemies.some((e) => e.kind === 'boss');
  if (bossSpawned) {
    addTrauma(state.screenShake, 0.5);
  }

  // Update enemy AI (movement, shooting for ranged enemies)
  currentRng = stepEnemyAI(state);

  // Update enemy projectiles
  stepEnemyProjectiles(state.dt, state.enemyProjectiles);

=======
>>>>>>> d2809806
  // Track enemies before collision to detect kills
  const enemiesBeforeCollision = state.enemies.map((e) => ({
    id: e.id,
    pos: { ...e.pos },
    isElite: e.isElite,
  }));

  // Handle collisions (damage & knockback)
  const newDamageEvents = stepCollision(state);
  state.damageEvents.push(...newDamageEvents);

  // Find killed enemies (those that were alive before but not in the list now)
  const killedEnemies = enemiesBeforeCollision.filter(
    (before) => !state.enemies.some((after) => after.id === before.id)
  );

  // Spawn XP gems for killed enemies
  if (killedEnemies.length > 0) {
    spawnXPFromKills(state, killedEnemies);
<<<<<<< HEAD
    state.stats.enemiesKilled += killedEnemies.length;
=======
>>>>>>> d2809806
  }

  // Update XP system (magnet, collection, level-up)
  const leveledUp = stepXP(state);

<<<<<<< HEAD
  // Update particles
  stepParticles(state.particles, state.dt, state.particlesPool);

  // Update screen shake
  updateScreenShake(state.screenShake, state.dt);

  // Create draft if player leveled up and no draft is active
  if (leveledUp && state.draftChoice === null && state.gameState === 'playing') {
=======
  // Create draft if player leveled up and no draft is active
  if (leveledUp && state.draftChoice === null) {
>>>>>>> d2809806
    const [draft, draftRng] = createDraft(currentRng, state.upgradePool);
    currentRng = draftRng;
    state.draftChoice = draft;
    state.isPaused = true; // Pause game during draft
  }

<<<<<<< HEAD
  // Update stats
  state.stats.timeSurvived = state.time;

  // Check victory condition (20 minutes = 1200 seconds)
  if (state.time >= 1200 && state.gameState === 'playing') {
    state.gameState = 'victory';
    state.isPaused = true;
  }

  // Check death condition
  if (state.player.hp <= 0 && state.gameState === 'playing') {
    state.gameState = 'game_over';
    state.isPaused = true;
  }

=======
>>>>>>> d2809806
  return {
    ...state,
    time: state.time + state.dt,
    frameCount: state.frameCount + 1,
    rng: currentRng,
    projectiles: state.projectiles, // Reference same array (modified in-place)
    enemyProjectiles: state.enemyProjectiles, // Reference same array (modified in-place)
    enemies: state.enemies, // Reference same array (modified in-place)
    player: state.player, // Reference same object (modified in-place)
    spawnAccumulator: newAccumulator,
    damageEvents: state.damageEvents, // Reference same array (modified in-place)
    xpGems: state.xpGems, // Reference same array (modified in-place)
    upgrades: state.upgrades, // Reference same array (modified in-place)
    upgradePool: state.upgradePool, // Reference same array (modified in-place)
    draftChoice: state.draftChoice, // May be null or active draft
<<<<<<< HEAD
    particles: state.particles, // Reference same array (modified in-place)
    particlesPool: state.particlesPool, // Reference same pool
    screenShake: state.screenShake, // Reference same object (modified in-place)
=======
>>>>>>> d2809806
  };
}

/**
 * Get a readable summary of world state for debugging.
 * @param state - World state
 * @returns Debug string
 */
export function debugWorld(state: WorldState): string {
  const activeProj = state.projectiles.length;
  const minute = getMinute(state.time);
  return `Frame ${state.frameCount} | Time ${state.time.toFixed(2)}s | Min: ${minute} | HP: ${state.player.hp}/${state.player.maxHp} | Enemies: ${state.enemies.length} | Projectiles: ${activeProj}`;
}<|MERGE_RESOLUTION|>--- conflicted
+++ resolved
@@ -12,14 +12,13 @@
 import { stepXP, spawnXPFromKills, calculateXPForLevel } from '../systems/xp';
 import { createUpgradePool, createDraft } from '../systems/draft';
 import { applyPlayerRegen, updateWeaponStats } from '../systems/stats';
-<<<<<<< HEAD
+
 import { stepPlayer, getPlayerFacingDirection } from '../systems/player';
 import { getInput } from '../core/input';
 import { stepEnemyAI, stepEnemyProjectiles } from '../systems/enemy-ai';
 import { initParticles, stepParticles } from '../systems/particles';
 import { initScreenShake, updateScreenShake, addTrauma } from '../core/screenshake';
-=======
->>>>>>> d2809806
+
 import type { WorldState } from '../types';
 
 /**
@@ -81,12 +80,11 @@
     upgrades: [],
     upgradePool: createUpgradePool(),
     draftChoice: null,
-<<<<<<< HEAD
+
     particles: [],
     particlesPool,
     screenShake: initScreenShake(),
-=======
->>>>>>> d2809806
+
   };
 }
 
@@ -106,15 +104,12 @@
   // Update weapon stats based on upgrades
   updateWeaponStats(state);
 
-<<<<<<< HEAD
+
   // Update player movement (WASD controls)
   const input = getInput();
   stepPlayer(state.player, input, state.upgrades, state.dt);
 
-  // Get player facing direction (toward nearest enemy)
-=======
-  // Player position and direction for demo
->>>>>>> d2809806
+
   const playerPos = state.player.pos;
   const targetDir = getPlayerFacingDirection(state.player, state.enemies);
 
@@ -147,7 +142,7 @@
   // Add new enemies to active list
   state.enemies.push(...newEnemies);
 
-<<<<<<< HEAD
+
   // Add trauma for boss spawns
   const bossSpawned = newEnemies.some((e) => e.kind === 'boss');
   if (bossSpawned) {
@@ -160,8 +155,7 @@
   // Update enemy projectiles
   stepEnemyProjectiles(state.dt, state.enemyProjectiles);
 
-=======
->>>>>>> d2809806
+
   // Track enemies before collision to detect kills
   const enemiesBeforeCollision = state.enemies.map((e) => ({
     id: e.id,
@@ -181,16 +175,15 @@
   // Spawn XP gems for killed enemies
   if (killedEnemies.length > 0) {
     spawnXPFromKills(state, killedEnemies);
-<<<<<<< HEAD
+
     state.stats.enemiesKilled += killedEnemies.length;
-=======
->>>>>>> d2809806
+
   }
 
   // Update XP system (magnet, collection, level-up)
   const leveledUp = stepXP(state);
 
-<<<<<<< HEAD
+
   // Update particles
   stepParticles(state.particles, state.dt, state.particlesPool);
 
@@ -199,17 +192,14 @@
 
   // Create draft if player leveled up and no draft is active
   if (leveledUp && state.draftChoice === null && state.gameState === 'playing') {
-=======
-  // Create draft if player leveled up and no draft is active
-  if (leveledUp && state.draftChoice === null) {
->>>>>>> d2809806
+
     const [draft, draftRng] = createDraft(currentRng, state.upgradePool);
     currentRng = draftRng;
     state.draftChoice = draft;
     state.isPaused = true; // Pause game during draft
   }
 
-<<<<<<< HEAD
+
   // Update stats
   state.stats.timeSurvived = state.time;
 
@@ -225,8 +215,6 @@
     state.isPaused = true;
   }
 
-=======
->>>>>>> d2809806
   return {
     ...state,
     time: state.time + state.dt,
@@ -242,12 +230,11 @@
     upgrades: state.upgrades, // Reference same array (modified in-place)
     upgradePool: state.upgradePool, // Reference same array (modified in-place)
     draftChoice: state.draftChoice, // May be null or active draft
-<<<<<<< HEAD
+
     particles: state.particles, // Reference same array (modified in-place)
     particlesPool: state.particlesPool, // Reference same pool
     screenShake: state.screenShake, // Reference same object (modified in-place)
-=======
->>>>>>> d2809806
+
   };
 }
 
