/**
 * Core type definitions for Nightfall Survivors
 */

import type { RandomGenerator } from 'pure-rand';

// ============================================================================
// Math & Geometry Types
// ============================================================================

export interface Vec2 {
  x: number;
  y: number;
}

export interface InputState {
  up: boolean;
  down: boolean;
  left: boolean;
  right: boolean;
  pause: boolean;
}

export interface Rect {
  x: number;
  y: number;
  width: number;
  height: number;
}

// ============================================================================
// Weapons & Projectiles Types
// ============================================================================

export interface Weapon {
  id: string;
  type: string;
  damage: number;
  cooldown: number; // seconds between shots
  cooldownTimer: number; // accumulator, fires when ≤ 0
  projectileSpeed: number;
  projectileCount: number; // projectiles per shot
  spreadAngle: number; // degrees
  ttl: number; // projectile time-to-live in seconds
}

export interface Projectile {
  active: boolean;
  pos: Vec2;
  dir: Vec2; // normalized direction vector
  speed: number;
  damage: number;
  ttl: number; // time remaining in seconds
  ownerId?: string; // for collision filtering
  radius: number; // collision radius
}

export interface Pool<T> {
  take: () => T | null;
  put: (item: T) => void;
  size: () => number;
  available: () => number;
}

// ============================================================================
// Enemy Types
// ============================================================================

export type EnemyKind = 'zombie' | 'fast' | 'tank' | 'swarm' | 'ranged' | 'shielded' | 'boss';

export interface Enemy {
  id: string;
  kind: EnemyKind;
  pos: Vec2;
  hp: number;
  maxHp: number;
  speed: number;
  touchDamage: number;
  isElite: boolean;
  radius: number; // collision radius
  // Ranged enemy fields
  shootCooldown?: number; // time between shots (seconds)
  shootTimer?: number; // current cooldown timer
  shootRange?: number; // max range to shoot at player
  projectileDamage?: number; // damage dealt by projectiles
  // Shielded enemy fields
  shieldHp?: number; // current shield HP
  maxShieldHp?: number; // maximum shield HP
}

export interface WaveConfig {
  minute: number;
  spawnRate: number; // enemies per second
  enemies: {
    kind: EnemyKind;
    weight: number; // relative probability
    hp: number;
    speed: number;
    touchDamage: number;
  }[];
  eliteChance: number; // 0.0 to 1.0
}

// ============================================================================
// Player Types
// ============================================================================

export interface Player {
  pos: Vec2;
  hp: number;
  maxHp: number;
  iframes: number; // invincibility frames remaining (seconds)
  iframeDuration: number; // total iframe duration after hit
  radius: number; // collision radius
  xp: number; // current XP
  level: number; // current level
  xpToNext: number; // XP needed for next level
}

// ============================================================================
// Collision Types
// ============================================================================

export interface AABB {
  x: number;
  y: number;
  width: number;
  height: number;
}

export interface Rect {
  x: number;
  y: number;
  w: number;
  h: number;
}

export interface Circle {
  x: number;
  y: number;
  radius: number;
}

export type ContactType =
  | 'projectile-enemy'
  | 'enemy-player'
  | 'projectile-projectile';

export interface Contact {
  type: ContactType;
  entityA: string; // ID of first entity
  entityB: string; // ID of second entity
  damage?: number; // damage to apply
  knockback?: Vec2; // knockback vector
}

export interface DamageEvent {
  frame: number;
  targetId: string;
  damage: number;
  source: 'projectile' | 'enemy' | 'hazard';
}

// ============================================================================
// XP & Upgrade Types
// ============================================================================

export interface XPGem {
  id: string;
  pos: Vec2;
  value: number; // XP value
  radius: number; // collision radius
  magnetRange: number; // range at which gem starts moving toward player
}

export type UpgradeType =
  | 'weapon_damage'
  | 'weapon_cooldown'
  | 'weapon_count'
  | 'player_speed'
  | 'player_hp'
  | 'player_regen'
  | 'xp_magnet'
<<<<<<< HEAD
  | 'new_weapon'
  | 'armor'
  | 'projectile_speed'
  | 'projectile_size'
  | 'crit_chance'
  | 'pierce'
  | 'lifesteal'
  | 'area_damage'
  | 'luck';
=======
  | 'new_weapon';
>>>>>>> d2809806

export interface Upgrade {
  id: string;
  type: UpgradeType;
  name: string;
  description: string;
  rarity: 'common' | 'rare' | 'epic';
  value: number; // amount to add/multiply
  maxLevel: number; // max times this can be picked
  currentLevel: number; // times already picked
}

export interface DraftChoice {
  upgrades: Upgrade[]; // 3 upgrades to choose from
  rerollsAvailable: number;
  banishesAvailable: number;
}

// ============================================================================
// RNG Types
// ============================================================================

/**
 * Deterministic RNG state wrapper.
 * Pure-rand's RandomGenerator is immutable - operations return new state.
 */
export interface RNG {
  generator: RandomGenerator;
}

// ============================================================================
// Replay & Event Types
// ============================================================================

export type GameEvent =
  | { type: 'input'; frame: number; action: string; data?: unknown }
  | { type: 'spawn'; frame: number; entityId: string; position: Vec2 }
  | { type: 'damage'; frame: number; entityId: string; amount: number }
  | { type: 'custom'; frame: number; name: string; data?: unknown };

export interface RunLog {
  seed: number;
  events: GameEvent[];
  finalHash: string;
  frameCount: number;
  timestamp: number;
}

// ============================================================================
// Game State
// ============================================================================

export type GameState = 'playing' | 'paused' | 'game_over' | 'victory';

export interface GameStats {
  enemiesKilled: number;
  damageDealt: number;
  damageTaken: number;
  xpCollected: number;
  timeSurvived: number;
}

// ============================================================================
// World State
// ============================================================================

// Forward declare Particle type (defined in particles.ts)
export interface Particle {
  active: boolean;
  pos: Vec2;
  vel: Vec2;
  life: number;
  maxLife: number;
  size: number;
  color: string;
  gravity: number;
}

// Screen shake state (defined in screenshake.ts)
export interface ScreenShake {
  trauma: number;
  offsetX: number;
  offsetY: number;
}

export interface WorldState {
  seed: number;
  time: number; // accumulated time in seconds
  dt: number; // fixed timestep in seconds
  frameCount: number;
  rng: RNG;
  isPaused: boolean;
  gameState: GameState; // playing, paused, game_over, victory
  stats: GameStats; // game statistics
  weapons: Weapon[];
  projectiles: Projectile[]; // player projectiles
  projectilesPool: Pool<Projectile>;
  enemyProjectiles: Projectile[]; // enemy projectiles
  enemies: Enemy[];
  spawnAccumulator: number; // accumulates spawn time
  player: Player;
  damageEvents: DamageEvent[]; // for replay/logging
  xpGems: XPGem[]; // XP pickups in world
  upgrades: Upgrade[]; // currently applied upgrades
  upgradePool: Upgrade[]; // available upgrades for drafting
  draftChoice: DraftChoice | null; // current draft (null if not leveling up)
<<<<<<< HEAD
  particles: Particle[]; // visual particle effects
  particlesPool: Pool<Particle>; // particle object pool
  screenShake: ScreenShake; // camera shake state
=======
>>>>>>> d2809806
}

// ============================================================================
// Game Loop Types
// ============================================================================

export interface GameLoopConfig {
  targetFPS?: number; // default 60
  maxFrameDelta?: number; // max delta clamp in ms, default 50
  onUpdate: (state: WorldState) => WorldState;
  onRender?: (state: WorldState, alpha: number) => void;
}

export interface GameLoopHandle {
  stop: () => void;
  getState: () => WorldState;
  pause: () => void;
  resume: () => void;
}<|MERGE_RESOLUTION|>--- conflicted
+++ resolved
@@ -181,7 +181,7 @@
   | 'player_hp'
   | 'player_regen'
   | 'xp_magnet'
-<<<<<<< HEAD
+
   | 'new_weapon'
   | 'armor'
   | 'projectile_speed'
@@ -191,9 +191,7 @@
   | 'lifesteal'
   | 'area_damage'
   | 'luck';
-=======
-  | 'new_weapon';
->>>>>>> d2809806
+
 
 export interface Upgrade {
   id: string;
@@ -300,12 +298,11 @@
   upgrades: Upgrade[]; // currently applied upgrades
   upgradePool: Upgrade[]; // available upgrades for drafting
   draftChoice: DraftChoice | null; // current draft (null if not leveling up)
-<<<<<<< HEAD
+
   particles: Particle[]; // visual particle effects
   particlesPool: Pool<Particle>; // particle object pool
   screenShake: ScreenShake; // camera shake state
-=======
->>>>>>> d2809806
+
 }
 
 // ============================================================================
